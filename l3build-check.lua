--- conflicted
+++ resolved
@@ -813,11 +813,7 @@
     for _,file in pairs(filelist(testdir, filetype)) do
       if match(file,"^" .. name .. "%.[^.]+$") then
         local newname = gsub(file,"(%.[^.]+)$","." .. engine .. "%1")
-<<<<<<< HEAD
         if fileexists(testdir .. "/" .. newname) then
-=======
-        if fileexists(testdir,newname) then
->>>>>>> 785d1844
           rmfile(testdir,newname)
         end
         ren(testdir,file,newname)
